--- conflicted
+++ resolved
@@ -124,11 +124,7 @@
                 if hasattr(replace_request, attr):
                     setattr(order, attr, getattr(replace_request, attr))
                     order.updated_at = _dt.datetime.utcnow()
-<<<<<<< HEAD
-        return order
-=======
         return True
->>>>>>> a8448c82
 
     # Simplified positions helper
     def get_open_position(self, _symbol: str):  # noqa: D401 – stub
@@ -239,30 +235,13 @@
 
 @pytest.fixture(autouse=True)
 def _reset_fake_alpaca_client_state():
-    # PRE: guarantee broker module still exports the fake symbols (another test
-    # might have removed or monkey-patched them).
-    import sys as _sys  # local import
-
-    _mod_name = "StrateQueue.brokers.Alpaca.alpaca_broker"
-    if _mod_name in _sys.modules:
-        _ab = _sys.modules[_mod_name]
-        setattr(_ab, "TradingClient", _FakeAlpacaClient)
-        setattr(_ab, "APIError", _FakeAPIError)
-
     yield
     # After each test, wipe orders from every instantiated fake client to ensure
     # full isolation between cases (important when the same broker instance is
     # reused by different tests via fixtures or parameterisation).
 
-    # 1) Clear orders on every existing fake client instance ----------------
     for obj in gc.get_objects():
+        # Using isinstance is safe because every stub instance is of the exact
+        # class defined above (we do not expect subclasses).
         if isinstance(obj, _FakeAlpacaClient):
-            obj._orders.clear()
-
-    # 2) Ensure the AlpacaBroker module still points at the fake TradingClient
-    if _mod_name in _sys.modules:
-        _ab = _sys.modules[_mod_name]
-        if not hasattr(_ab, "TradingClient"):
-            setattr(_ab, "TradingClient", _FakeAlpacaClient)
-        if not hasattr(_ab, "APIError"):
-            setattr(_ab, "APIError", _FakeAPIError) +            obj._orders.clear() 